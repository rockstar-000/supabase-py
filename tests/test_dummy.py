import pytest

<<<<<<< HEAD
import sys

print(sys.path)

=======
>>>>>>> d246b524
import supabase_py

"""
Convert this flow into a test
client = supabase_py.Client("<insert link>", "<password>")
client.auth.sign_up({"email": "anemail@gmail.com", "password": "apassword"})
"""


<<<<<<< HEAD
def test_dummy():
=======
def test_dummy() -> None:
>>>>>>> d246b524
    # Test auth component
    assert True == True


<<<<<<< HEAD
def test_client_initialziation():
=======
def test_client_initialziation() -> None:
>>>>>>> d246b524
    client = supabase_py.Client("http://testwebsite.com", "atestapi")<|MERGE_RESOLUTION|>--- conflicted
+++ resolved
@@ -1,12 +1,6 @@
 import pytest
 
-<<<<<<< HEAD
-import sys
 
-print(sys.path)
-
-=======
->>>>>>> d246b524
 import supabase_py
 
 """
@@ -16,18 +10,12 @@
 """
 
 
-<<<<<<< HEAD
-def test_dummy():
-=======
+
 def test_dummy() -> None:
->>>>>>> d246b524
     # Test auth component
     assert True == True
 
 
-<<<<<<< HEAD
-def test_client_initialziation():
-=======
+
 def test_client_initialziation() -> None:
->>>>>>> d246b524
     client = supabase_py.Client("http://testwebsite.com", "atestapi")