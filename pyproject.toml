[tool.poetry]
name = "supabase"
version = "0.6.0"
description = "Supabase client for Python."
authors = ["Joel Lee <joel@joellee.org>", "Leon Fedden <leonfedden@gmail.com>", "Daniel Reinón García <danielreinon@outlook.com>", "Leynier Gutiérrez González <leynier41@gmail.com>", "Anand"]
homepage = "https://github.com/supabase-community/supabase-py"
repository = "https://github.com/supabase-community/supabase-py"
documentation = "https://github.com/supabase-community/supabase-py"
readme = "README.md"
license = "MIT"
classifiers = [
    "Programming Language :: Python :: 3",
    "License :: OSI Approved :: MIT License",
    "Operating System :: OS Independent"
]

[tool.poetry.dependencies]
python = "^3.7"
postgrest-py = ">=0.10.2,<0.11.0"
realtime = "^0.0.5"
gotrue = "^0.5.0"
httpx = "^0.21.3"
<<<<<<< HEAD
supafunc = "^0.1.3"
=======
storage3 = "^0.3.4"
python-semantic-release = "7.28.1"
>>>>>>> 685fbf70

[tool.poetry.dev-dependencies]
pre-commit = "^2.19.0"
black = "^22.10"
pytest = "^7.1.2"
flake8 = "^5.0.4"
isort = "^5.9.3"
pytest-cov = "^4.0.0"
commitizen = "^2.35.0"
python-semantic-release = "^7.28.1"
python-dotenv = "^0.21.0"

[tool.semantic_release]
version_variable = "supabase/__version__.py:__version__"
version_toml = "pyproject.toml:tool.poetry.version"
major_on_zero = false
commit_subject = "chore(release): bump version to v{version}"
build_command = "curl -sSL https://install.python-poetry.org | python - --preview && export PATH=\"/github/home/.local/bin:$PATH\" && poetry install && poetry build"
upload_to_repository = true
branch = "develop"
changelog_components = "semantic_release.changelog.changelog_headers,semantic_release.changelog.compare_url"

[build-system]
requires = ["poetry-core>=1.0.0"]
build-backend = "poetry.core.masonry.api"<|MERGE_RESOLUTION|>--- conflicted
+++ resolved
@@ -20,12 +20,9 @@
 realtime = "^0.0.5"
 gotrue = "^0.5.0"
 httpx = "^0.21.3"
-<<<<<<< HEAD
 supafunc = "^0.1.3"
-=======
 storage3 = "^0.3.4"
 python-semantic-release = "7.28.1"
->>>>>>> 685fbf70
 
 [tool.poetry.dev-dependencies]
 pre-commit = "^2.19.0"
