--- conflicted
+++ resolved
@@ -1,9 +1,6 @@
-<<<<<<< HEAD
 import re
-from typing import Any, Dict
-=======
 from typing import Any, Dict, Union
->>>>>>> 685fbf70
+
 
 from httpx import Timeout
 from postgrest import SyncFilterRequestBuilder, SyncPostgrestClient, SyncRequestBuilder
